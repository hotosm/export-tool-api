--- conflicted
+++ resolved
@@ -185,7 +185,6 @@
         return query_result
 
 
-<<<<<<< HEAD
     def get_user_role(self, user_id: int):
         query = f"select role from users_roles where user_id = {user_id}"
         query_result = self.database.executequery(query)
@@ -199,8 +198,6 @@
         return user_role
 
 
-=======
->>>>>>> d920b2e4
 class Insight:
     """This class connects to Insight database and responsible for all the Insight related functionality"""
 
